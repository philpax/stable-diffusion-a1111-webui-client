#![deny(missing_docs)]
//! This is a client for the Automatic1111 stable-diffusion web UI.

use std::{collections::HashMap, future::Future};

use serde::{de::DeserializeOwned, Deserialize, Serialize};
use thiserror::Error;

pub use image::DynamicImage;

/// All potential errors that the client can produce.
#[derive(Error, Debug)]
pub enum ClientError {
    /// The URL passed to the `Client` was invalid.
    #[error("invalid url; make sure it starts with http")]
    InvalidUrl,
    /// The credentials for the `Client` are wrong or missing.
    #[error("Not authenticated")]
    NotAuthenticated,
    /// There was an arbitrary error while servicing the request.
    #[error("error: {message}")]
    Error {
        /// The message associated with the error.
        message: String,
    },
    /// The response body was missing some data.
    #[error("invalid response body (expected {expected:?})")]
    InvalidResponse {
        /// The data that was expected to be there, but wasn't.
        expected: String,
    },
    /// The UI experienced an internal server error.
    #[error("internal server error")]
    InternalServerError,
    /// The operation requires access to the SDUI's config, which is not
    /// accessible through UI auth alone
    #[error("Config not available")]
    ConfigNotAvailable,

    /// Error returned by `reqwest`.
    #[error("reqwest error")]
    ReqwestError(#[from] reqwest::Error),
    /// Error returned by `serde_json`.
    #[error("serde json error")]
    SerdeJsonError(#[from] serde_json::Error),
    /// Error returned by `base64`.
    #[error("base64 decode error")]
    Base64DecodeError(#[from] base64::DecodeError),
    /// Error returned by `image`.
    #[error("image error")]
    ImageError(#[from] image::ImageError),
    /// Error returned by `tokio` due to a failure to join the task.
    #[error("tokio join error")]
    TokioJoinError(#[from] tokio::task::JoinError),
    /// Error returned by `chrono` when trying to parse a datetime.
    #[error("chrono parse error")]
    ChronoParseError(#[from] chrono::format::ParseError),
}
impl ClientError {
    fn invalid_response(expected: &str) -> Self {
        Self::InvalidResponse {
            expected: expected.to_string(),
        }
    }
}
/// Result type for the `Client`.
pub type Result<T> = core::result::Result<T, ClientError>;

/// The type of authentication to use with a [Client].
pub enum Authentication<'a> {
    /// The server is unauthenticated
    None,
    /// The server is using API authentication (Authorization header)
    ApiAuth(&'a str, &'a str),
    /// The server is using Gradio authentication (/login)
    GradioAuth(&'a str, &'a str),
}

/// Interface to the web UI.
pub struct Client {
    client: RequestClient,
    config: Option<Config>,
}
impl Client {
    /// Creates a new `Client` and authenticates to the web UI.
    pub async fn new(url: &str, authentication: Authentication<'_>) -> Result<Self> {
        let mut client = RequestClient::new(url).await?;

        let mut ui_auth = true;
        match authentication {
            Authentication::None => {}
            Authentication::ApiAuth(username, password) => {
                client.set_authentication_token(base64::encode(format!("{username}:{password}")));
                ui_auth = false;
            }
            Authentication::GradioAuth(username, password) => {
                client
                    .post_raw("login")
                    .form(&HashMap::<&str, &str>::from_iter([
                        ("username", username),
                        ("password", password),
                    ]))
                    .send()
                    .await?;
            }
        }

        // The config is only available if there is no authentication or the authentication
        // occurred with Gradio; otherwise, API auth is insufficient to retrieve the config
        let config = if ui_auth {
            Some(Config::new(&client).await?)
        } else {
            None
        };

        Ok(Self { client, config })
    }

    /// Generates an image from the provided `request`, which contains a prompt.
    pub fn generate_from_text(
        &self,
        request: &TextToImageGenerationRequest,
    ) -> impl Future<Output = Result<GenerationResult>> {
        let client = self.client.clone();

        #[derive(Serialize)]
        struct Request {
            batch_size: i32,
            cfg_scale: f32,
            denoising_strength: f32,
            eta: f32,
            height: u32,
            n_iter: u32,
            negative_prompt: String,
            prompt: String,
            restore_faces: bool,
            s_churn: f32,
            s_noise: f32,
            s_tmax: f32,
            s_tmin: f32,
            sampler_index: String,
            seed: i64,
            seed_resize_from_h: i32,
            seed_resize_from_w: i32,
            steps: u32,
            styles: Vec<String>,
            subseed: i64,
            subseed_strength: f32,
            tiling: bool,
            width: u32,
            override_settings: OverrideSettings,
            override_settings_restore_afterwards: bool,

            enable_hr: bool,
            firstphase_height: u32,
            firstphase_width: u32,
        }

        let json_request = {
            let d = Request {
                enable_hr: false,
                denoising_strength: 0.0,
                firstphase_width: 0,
                firstphase_height: 0,
                prompt: String::new(),
                styles: vec![],
                seed: -1,
                subseed: -1,
                subseed_strength: 0.0,
                seed_resize_from_h: -1,
                seed_resize_from_w: -1,
                batch_size: 1,
                n_iter: 1,
                steps: 20,
                cfg_scale: 7.0,
                width: 512,
                height: 512,
                restore_faces: false,
                tiling: false,
                negative_prompt: String::new(),
                eta: 0.0,
                s_churn: 0.0,
                s_tmax: 0.0,
                s_tmin: 0.0,
                s_noise: 1.0,
                sampler_index: Sampler::EulerA.to_string(),
                override_settings: OverrideSettings::default(),
                override_settings_restore_afterwards: false,
            };
            let r = &request;
            let b = &request.base;
            Request {
                batch_size: b.batch_size.map(|i| i as i32).unwrap_or(d.batch_size),
                cfg_scale: b.cfg_scale.unwrap_or(d.cfg_scale),
                denoising_strength: b.denoising_strength.unwrap_or(d.denoising_strength),
                enable_hr: r.enable_hr.unwrap_or(d.enable_hr),
                eta: b.eta.unwrap_or(d.eta),
                firstphase_height: r.firstphase_height.unwrap_or(d.firstphase_height),
                firstphase_width: r.firstphase_width.unwrap_or(d.firstphase_width),
                height: b.height.unwrap_or(d.height),
                n_iter: b.batch_count.unwrap_or(d.n_iter),
                negative_prompt: b.negative_prompt.clone().unwrap_or(d.negative_prompt),
                prompt: b.prompt.to_owned(),
                restore_faces: b.restore_faces.unwrap_or(d.restore_faces),
                s_churn: b.s_churn.unwrap_or(d.s_churn),
                s_noise: b.s_noise.unwrap_or(d.s_noise),
                s_tmax: b.s_tmax.unwrap_or(d.s_tmax),
                s_tmin: b.s_tmin.unwrap_or(d.s_tmin),
                sampler_index: b.sampler.map(|s| s.to_string()).unwrap_or(d.sampler_index),
                seed: b.seed.unwrap_or(d.seed),
                seed_resize_from_h: b
                    .seed_resize_from_h
                    .map(|i| i as i32)
                    .unwrap_or(d.seed_resize_from_h),
                seed_resize_from_w: b
                    .seed_resize_from_w
                    .map(|i| i as i32)
                    .unwrap_or(d.seed_resize_from_w),
                steps: b.steps.unwrap_or(d.steps),
                styles: b.styles.clone().unwrap_or(d.styles),
                subseed: b.subseed.unwrap_or(d.subseed),
                subseed_strength: b.subseed_strength.unwrap_or(d.subseed_strength),
                tiling: b.tiling.unwrap_or(d.tiling),
                width: b.width.unwrap_or(d.width),
                override_settings: OverrideSettings::from_model(r.base.model.as_ref()),
                override_settings_restore_afterwards: false,
            }
        };

        let tiling = json_request.tiling;
<<<<<<< HEAD
        let model = request.base.model.as_ref().map(|m| m.title.clone());

        async move {
            Self::issue_generation_task(
                client,
                model,
                "sdapi/v1/txt2img".to_string(),
                json_request,
                tiling,
            )
            .await
        }
=======
        self.issue_generation_task("sdapi/v1/txt2img".to_string(), json_request, tiling)
>>>>>>> 28d6e251
    }

    /// Generates an image from the provided `request`, which contains both an image and a prompt.
    pub fn generate_from_image_and_text(
        &self,
        request: &ImageToImageGenerationRequest,
    ) -> impl Future<Output = Result<GenerationResult>> {
        let client = self.client.clone();

        #[derive(Serialize)]
        struct Request {
            batch_size: i32,
            cfg_scale: f32,
            denoising_strength: f32,
            eta: f32,
            height: u32,
            n_iter: u32,
            negative_prompt: String,
            prompt: String,
            restore_faces: bool,
            s_churn: f32,
            s_noise: f32,
            s_tmax: f32,
            s_tmin: f32,
            sampler_index: String,
            seed: i64,
            seed_resize_from_h: i32,
            seed_resize_from_w: i32,
            steps: u32,
            styles: Vec<String>,
            subseed: i64,
            subseed_strength: f32,
            tiling: bool,
            width: u32,
            override_settings: OverrideSettings,
            override_settings_restore_afterwards: bool,

            init_images: Vec<String>,
            resize_mode: u32,
            mask: Option<String>,
            mask_blur: u32,
            inpainting_fill: u32,
            inpaint_full_res: bool,
            inpaint_full_res_padding: u32,
            inpainting_mask_invert: u32,
            include_init_images: bool,
        }

        let json_request = (|| {
            let d = Request {
                denoising_strength: 0.0,
                prompt: String::new(),
                styles: vec![],
                seed: -1,
                subseed: -1,
                subseed_strength: 0.0,
                seed_resize_from_h: -1,
                seed_resize_from_w: -1,
                batch_size: 1,
                n_iter: 1,
                steps: 20,
                cfg_scale: 7.0,
                width: 512,
                height: 512,
                restore_faces: false,
                tiling: false,
                negative_prompt: String::new(),
                eta: 0.0,
                s_churn: 0.0,
                s_tmax: 0.0,
                s_tmin: 0.0,
                s_noise: 1.0,
                sampler_index: Sampler::EulerA.to_string(),
                override_settings: OverrideSettings::default(),
                override_settings_restore_afterwards: true,

                init_images: vec![],
                resize_mode: 0,
                mask: None,
                mask_blur: 4,
                inpainting_fill: 0,
                inpaint_full_res: true,
                inpaint_full_res_padding: 0,
                inpainting_mask_invert: 0,
                include_init_images: false,
            };
            let r = &request;
            let b = &request.base;
            Ok::<_, ClientError>(Request {
                batch_size: b.batch_size.map(|i| i as i32).unwrap_or(d.batch_size),
                cfg_scale: b.cfg_scale.unwrap_or(d.cfg_scale),
                denoising_strength: b.denoising_strength.unwrap_or(d.denoising_strength),
                eta: b.eta.unwrap_or(d.eta),
                height: b.height.unwrap_or(d.height),
                n_iter: b.batch_count.unwrap_or(d.n_iter),
                negative_prompt: b.negative_prompt.clone().unwrap_or(d.negative_prompt),
                prompt: b.prompt.to_owned(),
                restore_faces: b.restore_faces.unwrap_or(d.restore_faces),
                s_churn: b.s_churn.unwrap_or(d.s_churn),
                s_noise: b.s_noise.unwrap_or(d.s_noise),
                s_tmax: b.s_tmax.unwrap_or(d.s_tmax),
                s_tmin: b.s_tmin.unwrap_or(d.s_tmin),
                sampler_index: b.sampler.map(|s| s.to_string()).unwrap_or(d.sampler_index),
                seed: b.seed.unwrap_or(d.seed),
                seed_resize_from_h: b
                    .seed_resize_from_h
                    .map(|i| i as i32)
                    .unwrap_or(d.seed_resize_from_h),
                seed_resize_from_w: b
                    .seed_resize_from_w
                    .map(|i| i as i32)
                    .unwrap_or(d.seed_resize_from_w),
                steps: b.steps.unwrap_or(d.steps),
                styles: b.styles.clone().unwrap_or(d.styles),
                subseed: b.subseed.unwrap_or(d.subseed),
                subseed_strength: b.subseed_strength.unwrap_or(d.subseed_strength),
                tiling: b.tiling.unwrap_or(d.tiling),
                width: b.width.unwrap_or(d.width),
                override_settings: OverrideSettings::from_model(r.base.model.as_ref()),
                override_settings_restore_afterwards: false,

                init_images: r
                    .images
                    .iter()
                    .map(encode_image_to_base64)
                    .collect::<core::result::Result<Vec<_>, _>>()?,
                resize_mode: r.resize_mode.unwrap_or_default().into(),
                mask: r.mask.as_ref().map(encode_image_to_base64).transpose()?,
                mask_blur: r.mask_blur.unwrap_or(d.mask_blur),
                inpainting_fill: match r.inpainting_fill_mode.unwrap_or_default() {
                    InpaintingFillMode::Fill => 0,
                    InpaintingFillMode::Original => 1,
                    InpaintingFillMode::LatentNoise => 2,
                    InpaintingFillMode::LatentNothing => 3,
                },
                inpaint_full_res: r.inpaint_full_resolution,
                inpaint_full_res_padding: r
                    .inpaint_full_resolution_padding
                    .unwrap_or(d.inpaint_full_res_padding),
                inpainting_mask_invert: r.inpainting_mask_invert as _,
                include_init_images: false,
            })
        })();

        let model = request.base.model.as_ref().map(|m| m.title.clone());

        async move {
            let json_request = json_request?;
            let tiling = json_request.tiling;
            Self::issue_generation_task(
                client,
                model,
                "sdapi/v1/img2img".to_string(),
                json_request,
                tiling,
            )
            .await
        }
    }

<<<<<<< HEAD
    /// Retrieves the progress of the current generation.
    ///
    /// Note that:
    ///     - this does not disambiguate between generations (the WebUI does not expose details on its queue)
    ///     - this will return 0% if there is no generation underway, which can be confusing after a
    ///       generation finishes
    pub async fn progress(&self) -> Result<GenerationProgress> {
        #[derive(Deserialize)]
        struct Response {
            eta_relative: f32,
            progress: f32,
            current_image: Option<String>,
        }

        let response: Response = self.client.get("sdapi/v1/progress").await?;
        Ok(GenerationProgress {
            eta_seconds: response.eta_relative.max(0.0),
            progress_factor: response.progress.clamp(0.0, 1.0),
            current_image: response
                .current_image
                .map(|i| decode_image_from_base64(&i))
                .transpose()?,
        })
=======
        let tiling = json_request.tiling;
        self.issue_generation_task("sdapi/v1/img2img".to_string(), json_request, tiling)
>>>>>>> 28d6e251
    }

    /// Upscales the given `image` and applies additional (optional) post-processing.
    pub async fn postprocess(
        &self,
        image: &DynamicImage,
        request: &PostprocessRequest,
    ) -> Result<DynamicImage> {
        #[derive(Serialize)]
        struct RequestRaw<'a> {
            image: &'a str,
            resize_mode: u32,
            upscaler_1: &'a str,
            upscaler_2: &'a str,
            upscaling_resize: f32,

            #[serde(skip_serializing_if = "Option::is_none")]
            codeformer_visibility: Option<f32>,
            #[serde(skip_serializing_if = "Option::is_none")]
            codeformer_weight: Option<f32>,
            #[serde(skip_serializing_if = "Option::is_none")]
            extras_upscaler_2_visibility: Option<f32>,
            #[serde(skip_serializing_if = "Option::is_none")]
            gfpgan_visibility: Option<f32>,
            #[serde(skip_serializing_if = "Option::is_none")]
            upscale_first: Option<bool>,
        }

        #[derive(Deserialize)]
        struct ResponseRaw {
            image: String,
        }

        let response: ResponseRaw = self
            .client
            .post(
                "sdapi/v1/extra-single-image",
                &RequestRaw {
                    image: &encode_image_to_base64(image)?,
                    resize_mode: request.resize_mode.into(),
                    upscaler_1: &request.upscaler_1.to_string(),
                    upscaler_2: &request.upscaler_2.to_string(),
                    upscaling_resize: request.scale_factor,

                    codeformer_visibility: request.codeformer_visibility,
                    codeformer_weight: request.codeformer_weight,
                    extras_upscaler_2_visibility: request.upscaler_2_visibility,
                    gfpgan_visibility: request.gfpgan_visibility,
                    upscale_first: request.upscale_first,
                },
            )
            .await?;

        decode_image_from_base64(&response.image)
    }

    /// Interrogates the given `image` with the `interrogator` to generate a caption.
    pub async fn interrogate(
        &self,
        image: &DynamicImage,
        interrogator: Interrogator,
    ) -> Result<String> {
        #[derive(Serialize)]
        struct RequestRaw<'a> {
            image: &'a str,
            model: &'a str,
        }

        #[derive(Deserialize)]
        struct ResponseRaw {
            caption: String,
        }

        let response: ResponseRaw = self
            .client
            .post(
                "sdapi/v1/interrogate",
                &RequestRaw {
                    image: &encode_image_to_base64(image)?,
                    model: match interrogator {
                        Interrogator::Clip => "clip",
                        Interrogator::DeepDanbooru => "deepdanbooru",
                    },
                },
            )
            .await?;

        Ok(response.caption)
    }

    /// Gets the PNG info for the image (assumed to be valid PNG)
    pub async fn png_info(&self, image_bytes: &[u8]) -> Result<String> {
        #[derive(Serialize)]
        struct RequestRaw<'a> {
            image: &'a str,
        }

        #[derive(Deserialize)]
        struct ResponseRaw {
            info: String,
        }

        let response: ResponseRaw = self
            .client
            .post(
                "sdapi/v1/png-info",
                &RequestRaw {
                    image: &base64::encode(image_bytes),
                },
            )
            .await?;

        Ok(response.info)
    }

    /// Get the embeddings
    pub async fn embeddings(&self) -> Result<Vec<String>> {
        if let Some(config) = &self.config {
            config.embeddings()
        } else {
            Err(ClientError::ConfigNotAvailable)
        }
    }

    /// Get the options
    pub async fn options(&self) -> Result<Options> {
        #[derive(Deserialize)]
        struct OptionsRaw {
            s_churn: f32,
            s_noise: f32,
            s_tmin: f32,
            sd_hypernetwork: String,
            sd_model_checkpoint: String,
        }

        self.client
            .get::<OptionsRaw>("sdapi/v1/options")
            .await
            .map(|r| Options {
                hypernetwork: r.sd_hypernetwork,
                model: r.sd_model_checkpoint,
                s_churn: r.s_churn,
                s_noise: r.s_noise,
                s_tmin: r.s_tmin,
            })
    }

    /// Get the samplers
    pub async fn samplers(&self) -> Result<Vec<Sampler>> {
        #[derive(Serialize, Deserialize)]
        struct SamplerRaw {
            aliases: Vec<String>,
            name: String,
        }

        self.client
            .get::<Vec<SamplerRaw>>("sdapi/v1/samplers")
            .await
            .map(|r| {
                r.into_iter()
                    .filter_map(|s| Sampler::try_from(s.name.as_str()).ok())
                    .collect::<Vec<_>>()
            })
    }

    /// Get the upscalers
    pub async fn upscalers(&self) -> Result<Vec<Upscaler>> {
        #[derive(Serialize, Deserialize)]
        struct UpscalerRaw {
            model_name: Option<String>,
            model_path: Option<String>,
            model_url: Option<String>,
            name: String,
        }

        self.client
            .get::<Vec<UpscalerRaw>>("sdapi/v1/upscalers")
            .await
            .map(|r| {
                r.into_iter()
                    .flat_map(|r| {
                        Upscaler::try_from(r.model_name.as_deref().unwrap_or(r.name.as_str())).ok()
                    })
                    .collect()
            })
    }

    /// Get the models
    pub async fn models(&self) -> Result<Vec<Model>> {
        #[derive(Serialize, Deserialize)]
        struct ModelRaw {
            config: String,
            filename: String,
            hash: String,
            model_name: String,
            title: String,
        }

        self.client
            .get::<Vec<ModelRaw>>("sdapi/v1/sd-models")
            .await
            .map(|r| {
                r.into_iter()
                    .map(|r| Model {
                        title: r.title,
                        name: r.model_name,
                    })
                    .collect()
            })
    }

    /// Get the hypernetworks
    pub async fn hypernetworks(&self) -> Result<Vec<String>> {
        #[derive(Serialize, Deserialize)]
        struct HypernetworkRaw {
            name: String,
            path: String,
        }

        self.client
            .get::<Vec<HypernetworkRaw>>("sdapi/v1/hypernetworks")
            .await
            .map(|r| r.into_iter().map(|s| s.name).collect())
    }

    /// Get the face restorers
    pub async fn face_restorers(&self) -> Result<Vec<String>> {
        #[derive(Serialize, Deserialize)]
        struct FaceRestorerRaw {
            cmd_dir: Option<String>,
            name: String,
        }

        self.client
            .get::<Vec<FaceRestorerRaw>>("sdapi/v1/face-restorers")
            .await
            .map(|r| r.into_iter().map(|s| s.name).collect())
    }

    /// Get the real ESRGAN models
    pub async fn realesrgan_models(&self) -> Result<Vec<String>> {
        #[derive(Serialize, Deserialize)]
        struct RealEsrganModelRaw {
            name: String,
            path: Option<String>,
            scale: i64,
        }

        self.client
            .get::<Vec<RealEsrganModelRaw>>("sdapi/v1/realesrgan-models")
            .await
            .map(|r| r.into_iter().map(|s| s.name).collect())
    }

    /// Get the prompt styles
    pub async fn prompt_styles(&self) -> Result<Vec<PromptStyle>> {
        #[derive(Serialize, Deserialize)]
        struct PromptStyleRaw {
            name: String,
            negative_prompt: Option<String>,
            prompt: Option<String>,
        }

        self.client
            .get::<Vec<PromptStyleRaw>>("sdapi/v1/prompt-styles")
            .await
            .map(|r| {
                r.into_iter()
                    .map(|r| PromptStyle {
                        name: r.name,
                        prompt: r.prompt,
                        negative_prompt: r.negative_prompt,
                    })
                    .collect()
            })
    }

    /// Get the artist categories
    pub async fn artist_categories(&self) -> Result<Vec<String>> {
        self.client
            .get::<Vec<String>>("sdapi/v1/artist-categories")
            .await
    }

    /// Get the artists
    pub async fn artists(&self) -> Result<Vec<Artist>> {
        #[derive(Serialize, Deserialize)]
        struct ArtistRaw {
            category: String,
            name: String,
            score: f32,
        }

        self.client
            .get::<Vec<ArtistRaw>>("sdapi/v1/artists")
            .await
            .map(|r| {
                r.into_iter()
                    .map(|r| Artist {
                        name: r.name,
                        category: r.category,
                    })
                    .collect()
            })
    }
}
impl Client {
<<<<<<< HEAD
    async fn issue_generation_task<R: Serialize + Send + Sync + 'static>(
        client: RequestClient,
        model_title: Option<String>,
        url: String,
        request: R,
        tiling: bool,
    ) -> Result<GenerationResult> {
        #[derive(Serialize)]
        struct OptionsRequest {
            sd_model_checkpoint: String,
        }

        let options_request = model_title.map(|s| OptionsRequest {
            sd_model_checkpoint: s,
        });

        #[derive(Deserialize)]
        struct Response {
            images: Vec<String>,
            info: String,
        }
=======
    fn issue_generation_task<R: Serialize + Send + Sync + 'static>(
        &self,
        url: String,
        request: R,
        tiling: bool,
    ) -> Result<GenerationTask> {
        let client = self.client.clone();
        let handle = tokio::task::spawn(async move {
            #[derive(Deserialize)]
            struct Response {
                images: Vec<String>,
                info: String,
            }
>>>>>>> 28d6e251

        #[derive(Deserialize)]
        pub struct InfoResponse {
            all_negative_prompts: Vec<String>,
            all_prompts: Vec<String>,

<<<<<<< HEAD
            all_seeds: Vec<i64>,
            seed_resize_from_h: i32,
            seed_resize_from_w: i32,

            all_subseeds: Vec<i64>,
            subseed_strength: f32,
=======
            let response: Response = client.post(&url, &request).await?;
            let images = response
                .images
                .iter()
                .map(|b64| decode_image_from_base64(b64.as_str()))
                .collect::<Result<Vec<_>>>()?;
            let info = {
                let raw: InfoResponse = serde_json::from_str(&response.info)?;
                GenerationInfo {
                    prompts: raw.all_prompts,
                    negative_prompts: raw.all_negative_prompts,
                    seeds: raw.all_seeds,
                    subseeds: raw.all_subseeds,
                    subseed_strength: raw.subseed_strength,
                    width: raw.width,
                    height: raw.height,
                    sampler: Sampler::try_from(raw.sampler_name.as_str()).unwrap(),
                    steps: raw.steps,
                    tiling,

                    cfg_scale: raw.cfg_scale,
                    denoising_strength: raw.denoising_strength,
                    restore_faces: raw.restore_faces,
                    seed_resize_from_w: Some(raw.seed_resize_from_w)
                        .filter(|v| *v > 0)
                        .map(|v| v as u32),
                    seed_resize_from_h: Some(raw.seed_resize_from_h)
                        .filter(|v| *v > 0)
                        .map(|v| v as u32),
                    styles: raw.styles,

                    clip_skip: raw.clip_skip,
                    face_restoration_model: raw.face_restoration_model,
                    is_using_inpainting_conditioning: raw.is_using_inpainting_conditioning,
                    job_timestamp: chrono::NaiveDateTime::parse_from_str(
                        &raw.job_timestamp,
                        "%Y%m%d%H%M%S",
                    )?
                    .and_local_timezone(chrono::Local)
                    .unwrap(),
                    model_hash: raw.sd_model_hash,
                }
            };
>>>>>>> 28d6e251

            cfg_scale: f32,
            clip_skip: usize,
            denoising_strength: f32,
            face_restoration_model: Option<String>,
            is_using_inpainting_conditioning: bool,
            job_timestamp: String,
            restore_faces: bool,
            sd_model_hash: String,
            styles: Vec<String>,

            width: u32,
            height: u32,
            sampler_name: String,
            steps: u32,
        }

        if let Some(options_request) = options_request {
            // Used to set the model if requested
            client.post("sdapi/v1/options", &options_request).await?;
        }

        let response: Response = client.post(&url, &request).await?;
        let images = response
            .images
            .iter()
            .map(|b64| decode_image_from_base64(b64.as_str()))
            .collect::<Result<Vec<_>>>()?;
        let info = {
            let raw: InfoResponse = serde_json::from_str(&response.info)?;
            GenerationInfo {
                prompts: raw.all_prompts,
                negative_prompts: raw.all_negative_prompts,
                seeds: raw.all_seeds,
                subseeds: raw.all_subseeds,
                subseed_strength: raw.subseed_strength,
                width: raw.width,
                height: raw.height,
                sampler: Sampler::try_from(raw.sampler_name.as_str()).unwrap(),
                steps: raw.steps,
                tiling,

                cfg_scale: raw.cfg_scale,
                denoising_strength: raw.denoising_strength,
                restore_faces: raw.restore_faces,
                seed_resize_from_w: Some(raw.seed_resize_from_w)
                    .filter(|v| *v > 0)
                    .map(|v| v as u32),
                seed_resize_from_h: Some(raw.seed_resize_from_h)
                    .filter(|v| *v > 0)
                    .map(|v| v as u32),
                styles: raw.styles,

                clip_skip: raw.clip_skip,
                face_restoration_model: raw.face_restoration_model,
                is_using_inpainting_conditioning: raw.is_using_inpainting_conditioning,
                job_timestamp: chrono::NaiveDateTime::parse_from_str(
                    &raw.job_timestamp,
                    "%Y%m%d%H%M%S",
                )?
                .and_local_timezone(chrono::Local)
                .unwrap(),
                model_hash: raw.sd_model_hash,
            }
        };

        Ok(GenerationResult { images, info })
    }
}

fn decode_image_from_base64(b64: &str) -> Result<DynamicImage> {
    Ok(image::load_from_memory(&base64::decode(b64)?)?)
}

fn encode_image_to_base64(image: &DynamicImage) -> image::ImageResult<String> {
    let mut bytes: Vec<u8> = Vec::new();
    let mut cursor = std::io::Cursor::new(&mut bytes);
    image.write_to(&mut cursor, image::ImageOutputFormat::Png)?;
    Ok(base64::encode(bytes))
}

/// How much of the generation is complete.
///
/// Note that this can return a zero value on completion as the web UI
/// can take time to return the result after completion.
pub struct GenerationProgress {
    /// Estimated time to completion, in seconds
    pub eta_seconds: f32,
    /// How much of the generation is complete, from 0 to 1
    pub progress_factor: f32,
    /// The current image being generated, if available.
    pub current_image: Option<DynamicImage>,
}
impl GenerationProgress {
    /// Whether or not the generation has completed.
    pub fn is_finished(&self) -> bool {
        self.progress_factor >= 1.0
    }
}

/// The parameters to the generation that are shared between text-to-image synthesis
/// and image-to-image synthesis.
///
/// Consider using the [Default] trait to fill in the
/// parameters that you don't need to fill in.
#[derive(Default, Clone, Debug)]
pub struct BaseGenerationRequest {
    /// The prompt
    pub prompt: String,
    /// The negative prompt (elements to avoid from the generation)
    pub negative_prompt: Option<String>,

    /// The number of images in each batch
    pub batch_size: Option<u32>,
    /// The number of batches
    pub batch_count: Option<u32>,

    /// The width of the generated image
    pub width: Option<u32>,
    /// The height of the generated image
    pub height: Option<u32>,

    /// The Classifier-Free Guidance scale; how strongly the prompt is
    /// applied to the generation
    pub cfg_scale: Option<f32>,
    /// The denoising strength
    pub denoising_strength: Option<f32>,
    /// The η parameter
    pub eta: Option<f32>,
    /// The sampler to use for the generation
    pub sampler: Option<Sampler>,
    /// The number of steps
    pub steps: Option<u32>,
    /// The model override to use. If not supplied, the currently-set model will be used.
    pub model: Option<Model>,

    /// Whether or not the image should be tiled at the edges
    pub tiling: Option<bool>,
    /// Whether or not to apply the face restoration
    pub restore_faces: Option<bool>,

    /// s_churn
    pub s_churn: Option<f32>,
    /// s_noise
    pub s_noise: Option<f32>,
    /// s_tmax
    pub s_tmax: Option<f32>,
    /// s_tmin
    pub s_tmin: Option<f32>,

    /// The seed to use for this generation. This will apply to the first image,
    /// and the web UI will generate the successive seeds.
    pub seed: Option<i64>,
    /// The width to resize the image from if reusing a seed with a different size
    pub seed_resize_from_w: Option<u32>,
    /// The height to resize the image from if reusing a seed with a different size
    pub seed_resize_from_h: Option<u32>,
    /// The subseed to use for this generation
    pub subseed: Option<i64>,
    /// The strength of the subseed
    pub subseed_strength: Option<f32>,

    /// Any styles to apply to the generation
    pub styles: Option<Vec<String>>,
}

/// Parameters for a text-to-image generation.
///
/// Consider using the [Default] trait to fill in the
/// parameters that you don't need to fill in.
#[derive(Default, Clone, Debug)]
pub struct TextToImageGenerationRequest {
    /// The base parameters for this generation request.
    pub base: BaseGenerationRequest,

    /// The width of the first phase of the generated image
    pub firstphase_width: Option<u32>,
    /// The height of the first phase of the generated image
    pub firstphase_height: Option<u32>,

    /// Unknown
    pub enable_hr: Option<bool>,
}

/// Parameters for an image-to-image generation.
///
/// Consider using the [Default] trait to fill in the
/// parameters that you don't need to fill in.
#[derive(Default, Clone, Debug)]
pub struct ImageToImageGenerationRequest {
    /// The base parameters for this generation request.
    pub base: BaseGenerationRequest,

    /// The images to alter.
    pub images: Vec<DynamicImage>,

    /// How the image will be resized to match the generation resolution
    pub resize_mode: Option<ResizeMode>,

    /// The mask to apply
    pub mask: Option<DynamicImage>,

    /// The amount to blur the mask
    pub mask_blur: Option<u32>,

    /// How the area to be inpainted will be initialized
    pub inpainting_fill_mode: Option<InpaintingFillMode>,

    /// Whether or not to inpaint at full resolution
    pub inpaint_full_resolution: bool,

    /// The amount of padding to apply to the full-resolution padding
    pub inpaint_full_resolution_padding: Option<u32>,

    /// By default, the masked area is inpainted. If this is turned on, the unmasked area
    /// will be inpainted.
    pub inpainting_mask_invert: bool,
}

/// The result of the generation.
pub struct GenerationResult {
    /// The images produced by the generator.
    pub images: Vec<DynamicImage>,
    /// The information associated with this generation.
    pub info: GenerationInfo,
}

/// The information associated with a generation.
#[derive(Debug, Clone)]
pub struct GenerationInfo {
    /// The prompts used for each image in the generation.
    pub prompts: Vec<String>,
    /// The negative prompt for each image in the generation.
    pub negative_prompts: Vec<String>,
    /// The seeds for the images; each seed corresponds to an image.
    pub seeds: Vec<i64>,
    /// The subseeds for the images; each seed corresponds to an image.
    pub subseeds: Vec<i64>,
    /// The strength of the subseed.
    pub subseed_strength: f32,
    /// The width of the generated images.
    pub width: u32,
    /// The height of the generated images.
    pub height: u32,
    /// The sampler that was used for this generation.
    pub sampler: Sampler,
    /// The number of steps that were used for each generation.
    pub steps: u32,
    /// Whether or not the image should be tiled at the edges
    pub tiling: bool,

    /// The Classifier-Free Guidance scale; how strongly the prompt was
    /// applied to the generation
    pub cfg_scale: f32,
    /// The denoising strength
    pub denoising_strength: f32,

    /// Whether or not the face restoration was applied
    pub restore_faces: bool,

    /// The width to resize the image from if reusing a seed with a different size
    pub seed_resize_from_w: Option<u32>,
    /// The height to resize the image from if reusing a seed with a different size
    pub seed_resize_from_h: Option<u32>,

    /// Any styles applied to the generation
    pub styles: Vec<String>,

    /// CLIP rounds to skip
    pub clip_skip: usize,
    /// Face restoration model in use
    pub face_restoration_model: Option<String>,
    /// Whether or not inpainting conditioning is being used
    pub is_using_inpainting_conditioning: bool,
    /// When the job was run
    pub job_timestamp: chrono::DateTime<chrono::Local>,
    /// The hash of the model in use
    pub model_hash: String,
}

/// A request to post-process an image. See [Client::postprocess].
#[derive(Default)]
pub struct PostprocessRequest {
    /// How the image should be resized to fit the target resolution if the
    /// resolution doesn't fit within the frame
    pub resize_mode: ResizeMode,
    /// The first upscaler to use
    pub upscaler_1: Upscaler,
    /// The second upscaler to use
    pub upscaler_2: Upscaler,
    /// The scale factor to use
    pub scale_factor: f32,

    /// How much of CodeFormer's result is blended into the result? [0-1]
    pub codeformer_visibility: Option<f32>,
    /// How strong is CodeFormer's effect? [0-1]
    pub codeformer_weight: Option<f32>,
    /// How much of the second upscaler's result is blended into the result? [0-1]
    pub upscaler_2_visibility: Option<f32>,
    /// How much of GFPGAN's result is blended into the result? [0-1]
    pub gfpgan_visibility: Option<f32>,
    /// Should upscaling occur before face restoration?
    pub upscale_first: Option<bool>,
}

macro_rules! define_user_friendly_enum {
    ($enum_name:ident, $doc:literal, {$(($name:ident, $friendly_name:literal)),*}) => {
        #[doc = $doc]
        #[derive(Clone, Copy, Serialize, Deserialize)]
        pub enum $enum_name {
            $(
                #[doc = $friendly_name]
                $name
            ),*
        }
        impl std::fmt::Display for $enum_name {
            fn fmt(&self, f: &mut std::fmt::Formatter<'_>) -> std::fmt::Result {
                write!(f, "{}", match self {
                    $(
                        Self::$name => $friendly_name
                    ),*
                })
            }
        }
        impl std::fmt::Debug for $enum_name {
            fn fmt(&self, f: &mut std::fmt::Formatter<'_>) -> std::fmt::Result {
                std::fmt::Display::fmt(self, f)
            }
        }
        impl TryFrom<&str> for $enum_name {
            type Error = ();

            fn try_from(s: &str) -> core::result::Result<Self, ()> {
                match s {
                    $(
                        $friendly_name => Ok(Self::$name),
                    )*
                    _ => Err(()),
                }
            }
        }
        impl $enum_name {
            /// All of the possible values.
            pub const VALUES: &[Self] = &[
                $(Self::$name),*
            ];
        }
    }
}

define_user_friendly_enum!(
    Sampler,
    "The sampler to use for the generation.",
    {
        (EulerA, "Euler a"),
        (Euler, "Euler"),
        (Lms, "LMS"),
        (Heun, "Heun"),
        (Dpm2, "DPM2"),
        (Dpm2A, "DPM2 a"),
        (DpmPP2SA, "DPM++ 2S a"),
        (DpmPP2M, "DPM++ 2M"),
        (DpmPPSDE, "DPM++ SDE"),
        (DpmFast, "DPM fast"),
        (DpmAdaptive, "DPM adaptive"),
        (LmsKarras, "LMS Karras"),
        (Dpm2Karras, "DPM2 Karras"),
        (Dpm2AKarras, "DPM2 a Karras"),
        (DpmPP2SAKarras, "DPM++ 2S a Karras"),
        (DpmPP2MKarras, "DPM++ 2M Karras"),
        (DpmPPSDEKarras, "DPM++ SDE Karras"),
        (Ddim, "DDIM"),
        (Plms, "PLMS")
    }
);

define_user_friendly_enum!(
    Interrogator,
    "Supported interrogators for [Client::interrogate]",
    {
        (Clip, "CLIP"),
        (DeepDanbooru, "DeepDanbooru")
    }
);

define_user_friendly_enum!(
    ResizeMode,
    "How to resize the image for image-to-image generation",
    {
        (Resize, "Just resize"),
        (CropAndResize, "Crop and resize"),
        (ResizeAndFill, "Resize and fill")
    }
);
impl Default for ResizeMode {
    fn default() -> Self {
        Self::Resize
    }
}
impl From<ResizeMode> for u32 {
    fn from(mode: ResizeMode) -> Self {
        match mode {
            ResizeMode::Resize => 0,
            ResizeMode::CropAndResize => 1,
            ResizeMode::ResizeAndFill => 2,
        }
    }
}

define_user_friendly_enum!(
    InpaintingFillMode,
    "How the area to be inpainted will be initialized",
    {
        (Fill, "Fill"),
        (Original, "Original"),
        (LatentNoise, "Latent noise"),
        (LatentNothing, "Latent nothing")
    }
);
impl Default for InpaintingFillMode {
    fn default() -> Self {
        Self::Original
    }
}

define_user_friendly_enum!(
    Upscaler,
    "Upscaler",
    {
        (None, "None"),
        (Lanczos, "Lanczos"),
        (Nearest, "Nearest"),
        (Ldsr, "LDSR"),
        (ScuNetGan, "ScuNET GAN"),
        (ScuNetPSNR, "ScuNET PSNR"),
        (SwinIR4x, "SwinIR 4x"),
        (ESRGAN4x, "ESRGAN_4x")
    }
);
impl Default for Upscaler {
    fn default() -> Self {
        Self::None
    }
}

/// The currently set options for the UI
#[derive(Debug, Clone)]
pub struct Options {
    /// Current hypernetwork
    pub hypernetwork: String,
    /// Current model
    pub model: String,

    /// s_churn
    pub s_churn: f32,
    /// s_noise
    pub s_noise: f32,
    /// s_tmin
    pub s_tmin: f32,
}

/// Model
#[derive(Debug, Clone)]
pub struct Model {
    /// Title of the model
    pub title: String,
    /// Name of the model
    pub name: String,
}

/// Prompt style
#[derive(Debug, Clone)]
pub struct PromptStyle {
    /// Name of the style
    pub name: String,
    /// Prompt of the style
    pub prompt: Option<String>,
    /// Negative prompt of the style
    pub negative_prompt: Option<String>,
}

/// Artist
#[derive(Debug, Clone)]
pub struct Artist {
    /// Name of the artist
    pub name: String,
    /// Category the artist belongs to
    pub category: String,
}

#[derive(Debug)]
enum ConfigComponent {
    Dropdown { choices: Vec<String>, id: String },
    Radio { choices: Vec<String>, id: String },
}

/// The configuration for the Web UI.
#[derive(Debug)]
struct Config(HashMap<u32, ConfigComponent>);
impl Config {
    async fn new(client: &RequestClient) -> Result<Self> {
        Ok(Self(
            client
                .get::<HashMap<String, serde_json::Value>>("config")
                .await?
                .get("components")
                .ok_or_else(|| ClientError::invalid_response("components"))?
                .as_array()
                .ok_or_else(|| ClientError::invalid_response("components to be an array"))?
                .iter()
                .filter_map(|v| v.as_object())
                .filter_map(|o| {
                    let id = o.get("id")?.as_u64()? as u32;
                    let comp_type = o.get("type")?.as_str()?;
                    let props = o.get("props")?.as_object()?;
                    match comp_type {
                        "dropdown" => Some((
                            id,
                            ConfigComponent::Dropdown {
                                choices: extract_string_array(props.get("choices")?)?,
                                id: props.get("elem_id")?.as_str()?.to_owned(),
                            },
                        )),
                        "radio" => Some((
                            id,
                            ConfigComponent::Radio {
                                choices: extract_string_array(props.get("choices")?)?,
                                id: props.get("elem_id")?.as_str()?.to_owned(),
                            },
                        )),
                        _ => None,
                    }
                })
                .collect(),
        ))
    }

    /// All of the embeddings available.
    fn embeddings(&self) -> Result<Vec<String>> {
        self.get_dropdown("train_embedding")
    }

    fn values(&self) -> impl Iterator<Item = &ConfigComponent> {
        self.0.values()
    }
    fn get_dropdown(&self, target_id: &str) -> Result<Vec<String>> {
        self.values()
            .find_map(|comp| match comp {
                ConfigComponent::Dropdown { id, choices, .. } if id == target_id => {
                    Some(choices.clone())
                }
                _ => None,
            })
            .ok_or_else(|| {
                ClientError::invalid_response(&format!("no {target_id} dropdown component"))
            })
    }
    #[allow(dead_code)]
    fn get_radio(&self, target_id: &str) -> Result<Vec<String>> {
        self.values()
            .find_map(|comp| match comp {
                ConfigComponent::Radio { id, choices, .. } if id == target_id => {
                    Some(choices.clone())
                }
                _ => None,
            })
            .ok_or_else(|| {
                ClientError::invalid_response(&format!("no {target_id} radio component"))
            })
    }
}

#[derive(Clone)]
struct RequestClient {
    url: String,
    client: reqwest::Client,
    authentication_token: Option<String>,
}
impl RequestClient {
    async fn new(url: &str) -> Result<Self> {
        if !url.starts_with("http") {
            return Err(ClientError::InvalidUrl);
        }

        let url = url.strip_suffix('/').unwrap_or(url).to_owned();
        let client = reqwest::ClientBuilder::new().cookie_store(true).build()?;

        Ok(Self {
            url,
            client,
            authentication_token: None,
        })
    }

    fn set_authentication_token(&mut self, token: String) {
        self.authentication_token = Some(format!("Basic {token}"));
    }

    fn url(&self, endpoint: &str) -> String {
        format!("{}/{}", self.url, endpoint)
    }

    fn check_for_authentication<R: DeserializeOwned>(body: String) -> Result<R> {
        if body.trim() == "Internal Server Error" {
            return Err(ClientError::InternalServerError);
        }

        match serde_json::from_str::<HashMap<String, serde_json::Value>>(&body) {
            Ok(json_body) => match json_body.get("detail") {
                Some(serde_json::Value::String(message)) => {
                    if message == "Not authenticated" {
                        Err(ClientError::NotAuthenticated)
                    } else {
                        Err(ClientError::Error {
                            message: message.clone(),
                        })
                    }
                }
                Some(other_error) => Err(ClientError::Error {
                    message: other_error.to_string(),
                }),
                _ => Ok(serde_json::from_str(&body)?),
            },
            Err(_) => Ok(serde_json::from_str(&body)?),
        }
    }

    async fn send<R: DeserializeOwned>(&self, builder: reqwest::RequestBuilder) -> Result<R> {
        let builder = if let Some(token) = &self.authentication_token {
            builder.header("Authorization", token)
        } else {
            builder
        };
        Self::check_for_authentication(builder.send().await?.text().await?)
    }
    async fn get<R: DeserializeOwned>(&self, endpoint: &str) -> Result<R> {
        self.send(self.client.get(self.url(endpoint))).await
    }
    async fn post<R: DeserializeOwned, T: Serialize>(&self, endpoint: &str, body: &T) -> Result<R> {
        self.send(self.client.post(self.url(endpoint)).json(body))
            .await
    }
    fn post_raw(&self, endpoint: &str) -> reqwest::RequestBuilder {
        self.client.post(self.url(endpoint))
    }
}

#[derive(Serialize, Deserialize, Default)]
struct OverrideSettings {
    #[serde(skip_serializing_if = "Option::is_none")]
    sd_model_checkpoint: Option<String>,
}
impl OverrideSettings {
    fn from_model(model: Option<&Model>) -> Self {
        Self {
            sd_model_checkpoint: model.map(|m| m.title.clone()),
        }
    }
}

fn extract_string_array(value: &serde_json::Value) -> Option<Vec<String>> {
    Some(
        value
            .as_array()?
            .iter()
            .flat_map(|s| Some(s.as_str()?.to_owned()))
            .collect(),
    )
}<|MERGE_RESOLUTION|>--- conflicted
+++ resolved
@@ -227,23 +227,16 @@
             }
         };
 
-        let tiling = json_request.tiling;
-<<<<<<< HEAD
-        let model = request.base.model.as_ref().map(|m| m.title.clone());
-
         async move {
+            let tiling = json_request.tiling;
             Self::issue_generation_task(
                 client,
-                model,
                 "sdapi/v1/txt2img".to_string(),
                 json_request,
                 tiling,
             )
             .await
         }
-=======
-        self.issue_generation_task("sdapi/v1/txt2img".to_string(), json_request, tiling)
->>>>>>> 28d6e251
     }
 
     /// Generates an image from the provided `request`, which contains both an image and a prompt.
@@ -388,14 +381,11 @@
             })
         })();
 
-        let model = request.base.model.as_ref().map(|m| m.title.clone());
-
         async move {
             let json_request = json_request?;
             let tiling = json_request.tiling;
             Self::issue_generation_task(
                 client,
-                model,
                 "sdapi/v1/img2img".to_string(),
                 json_request,
                 tiling,
@@ -404,7 +394,6 @@
         }
     }
 
-<<<<<<< HEAD
     /// Retrieves the progress of the current generation.
     ///
     /// Note that:
@@ -428,10 +417,6 @@
                 .map(|i| decode_image_from_base64(&i))
                 .transpose()?,
         })
-=======
-        let tiling = json_request.tiling;
-        self.issue_generation_task("sdapi/v1/img2img".to_string(), json_request, tiling)
->>>>>>> 28d6e251
     }
 
     /// Upscales the given `image` and applies additional (optional) post-processing.
@@ -739,101 +724,29 @@
     }
 }
 impl Client {
-<<<<<<< HEAD
     async fn issue_generation_task<R: Serialize + Send + Sync + 'static>(
         client: RequestClient,
-        model_title: Option<String>,
         url: String,
         request: R,
         tiling: bool,
     ) -> Result<GenerationResult> {
-        #[derive(Serialize)]
-        struct OptionsRequest {
-            sd_model_checkpoint: String,
-        }
-
-        let options_request = model_title.map(|s| OptionsRequest {
-            sd_model_checkpoint: s,
-        });
-
         #[derive(Deserialize)]
         struct Response {
             images: Vec<String>,
             info: String,
         }
-=======
-    fn issue_generation_task<R: Serialize + Send + Sync + 'static>(
-        &self,
-        url: String,
-        request: R,
-        tiling: bool,
-    ) -> Result<GenerationTask> {
-        let client = self.client.clone();
-        let handle = tokio::task::spawn(async move {
-            #[derive(Deserialize)]
-            struct Response {
-                images: Vec<String>,
-                info: String,
-            }
->>>>>>> 28d6e251
 
         #[derive(Deserialize)]
         pub struct InfoResponse {
             all_negative_prompts: Vec<String>,
             all_prompts: Vec<String>,
 
-<<<<<<< HEAD
             all_seeds: Vec<i64>,
             seed_resize_from_h: i32,
             seed_resize_from_w: i32,
 
             all_subseeds: Vec<i64>,
             subseed_strength: f32,
-=======
-            let response: Response = client.post(&url, &request).await?;
-            let images = response
-                .images
-                .iter()
-                .map(|b64| decode_image_from_base64(b64.as_str()))
-                .collect::<Result<Vec<_>>>()?;
-            let info = {
-                let raw: InfoResponse = serde_json::from_str(&response.info)?;
-                GenerationInfo {
-                    prompts: raw.all_prompts,
-                    negative_prompts: raw.all_negative_prompts,
-                    seeds: raw.all_seeds,
-                    subseeds: raw.all_subseeds,
-                    subseed_strength: raw.subseed_strength,
-                    width: raw.width,
-                    height: raw.height,
-                    sampler: Sampler::try_from(raw.sampler_name.as_str()).unwrap(),
-                    steps: raw.steps,
-                    tiling,
-
-                    cfg_scale: raw.cfg_scale,
-                    denoising_strength: raw.denoising_strength,
-                    restore_faces: raw.restore_faces,
-                    seed_resize_from_w: Some(raw.seed_resize_from_w)
-                        .filter(|v| *v > 0)
-                        .map(|v| v as u32),
-                    seed_resize_from_h: Some(raw.seed_resize_from_h)
-                        .filter(|v| *v > 0)
-                        .map(|v| v as u32),
-                    styles: raw.styles,
-
-                    clip_skip: raw.clip_skip,
-                    face_restoration_model: raw.face_restoration_model,
-                    is_using_inpainting_conditioning: raw.is_using_inpainting_conditioning,
-                    job_timestamp: chrono::NaiveDateTime::parse_from_str(
-                        &raw.job_timestamp,
-                        "%Y%m%d%H%M%S",
-                    )?
-                    .and_local_timezone(chrono::Local)
-                    .unwrap(),
-                    model_hash: raw.sd_model_hash,
-                }
-            };
->>>>>>> 28d6e251
 
             cfg_scale: f32,
             clip_skip: usize,
@@ -849,11 +762,6 @@
             height: u32,
             sampler_name: String,
             steps: u32,
-        }
-
-        if let Some(options_request) = options_request {
-            // Used to set the model if requested
-            client.post("sdapi/v1/options", &options_request).await?;
         }
 
         let response: Response = client.post(&url, &request).await?;
